/****************************************************************************
 *
 *   Copyright (C) 2012 PX4 Development Team. All rights reserved.
 *   Author: Lorenz Meier <lm@inf.ethz.ch>
 *
 * Redistribution and use in source and binary forms, with or without
 * modification, are permitted provided that the following conditions
 * are met:
 *
 * 1. Redistributions of source code must retain the above copyright
 *    notice, this list of conditions and the following disclaimer.
 * 2. Redistributions in binary form must reproduce the above copyright
 *    notice, this list of conditions and the following disclaimer in
 *    the documentation and/or other materials provided with the
 *    distribution.
 * 3. Neither the name PX4 nor the names of its contributors may be
 *    used to endorse or promote products derived from this software
 *    without specific prior written permission.
 *
 * THIS SOFTWARE IS PROVIDED BY THE COPYRIGHT HOLDERS AND CONTRIBUTORS
 * "AS IS" AND ANY EXPRESS OR IMPLIED WARRANTIES, INCLUDING, BUT NOT
 * LIMITED TO, THE IMPLIED WARRANTIES OF MERCHANTABILITY AND FITNESS
 * FOR A PARTICULAR PURPOSE ARE DISCLAIMED. IN NO EVENT SHALL THE
 * COPYRIGHT OWNER OR CONTRIBUTORS BE LIABLE FOR ANY DIRECT, INDIRECT,
 * INCIDENTAL, SPECIAL, EXEMPLARY, OR CONSEQUENTIAL DAMAGES (INCLUDING,
 * BUT NOT LIMITED TO, PROCUREMENT OF SUBSTITUTE GOODS OR SERVICES; LOSS
 * OF USE, DATA, OR PROFITS; OR BUSINESS INTERRUPTION) HOWEVER CAUSED
 * AND ON ANY THEORY OF LIABILITY, WHETHER IN CONTRACT, STRICT
 * LIABILITY, OR TORT (INCLUDING NEGLIGENCE OR OTHERWISE) ARISING IN
 * ANY WAY OUT OF THE USE OF THIS SOFTWARE, EVEN IF ADVISED OF THE
 * POSSIBILITY OF SUCH DAMAGE.
 *
 ****************************************************************************/

/**
 * @file sdlog.c
 * @author Lorenz Meier <lm@inf.ethz.ch>
 *
 * Simple SD logger for flight data. Buffers new sensor values and
 * does the heavy SD I/O in a low-priority worker thread.
 */

#include <nuttx/config.h>
#include <sys/types.h>
#include <sys/stat.h>
#include <sys/prctl.h>
#include <fcntl.h>
#include <errno.h>
#include <unistd.h>
#include <stdio.h>
#include <poll.h>
#include <stdlib.h>
#include <string.h>
#include <systemlib/err.h>
#include <unistd.h>
#include <drivers/drv_hrt.h>

#include <uORB/uORB.h>
#include <uORB/topics/sensor_combined.h>
#include <uORB/topics/vehicle_attitude.h>
#include <uORB/topics/vehicle_attitude_setpoint.h>
#include <uORB/topics/actuator_outputs.h>
#include <uORB/topics/actuator_controls.h>
#include <uORB/topics/actuator_controls_effective.h>
#include <uORB/topics/vehicle_command.h>
#include <uORB/topics/vehicle_local_position.h>
#include <uORB/topics/vehicle_global_position.h>
#include <uORB/topics/vehicle_gps_position.h>
#include <uORB/topics/vehicle_vicon_position.h>
#include <uORB/topics/optical_flow.h>
#include <uORB/topics/battery_status.h>
#include <uORB/topics/differential_pressure.h>

#include <systemlib/systemlib.h>

#include "sdlog_ringbuffer.h"

static bool thread_should_exit = false;		/**< Deamon exit flag */
static bool thread_running = false;		/**< Deamon status flag */
static int deamon_task;				/**< Handle of deamon task / thread */
static const int MAX_NO_LOGFOLDER = 999;	/**< Maximum number of log folders */

static const char *mountpoint = "/fs/microsd";
static const char *mfile_in = "/etc/logging/logconv.m";
int sysvector_file = -1;
struct sdlog_logbuffer lb;

<<<<<<< HEAD
=======
/* mutex / condition to synchronize threads */
pthread_mutex_t sysvector_mutex;
pthread_cond_t sysvector_cond;

>>>>>>> 6f8081b5
/**
 * System state vector log buffer writing
 */
static void *sdlog_sysvector_write_thread(void *arg);

/**
 * Create the thread to write the system vector
 */
pthread_t sysvector_write_start(struct sdlog_logbuffer *logbuf);

/**
 * SD log management function.
 */
__EXPORT int sdlog_main(int argc, char *argv[]);

/**
 * Mainloop of sd log deamon.
 */
int sdlog_thread_main(int argc, char *argv[]);

/**
 * Print the correct usage.
 */
static void usage(const char *reason);

static int file_exist(const char *filename);

static int file_copy(const char *file_old, const char *file_new);

/**
 * Print the current status.
 */
static void print_sdlog_status(void);

/**
 * Create folder for current logging session.
 */
static int create_logfolder(char *folder_path);

static void
usage(const char *reason)
{
	if (reason)
		fprintf(stderr, "%s\n", reason);

	errx(1, "usage: sdlog {start|stop|status} [-p <additional params>]\n\n");
}

// XXX turn this into a C++ class
unsigned sensor_combined_bytes = 0;
unsigned actuator_outputs_bytes = 0;
unsigned actuator_controls_bytes = 0;
unsigned sysvector_bytes = 0;
unsigned blackbox_file_bytes = 0;
uint64_t starttime = 0;

/**
 * The sd log deamon app only briefly exists to start
 * the background job. The stack size assigned in the
 * Makefile does only apply to this management task.
 *
 * The actual stack size should be set in the call
 * to task_spawn().
 */
int sdlog_main(int argc, char *argv[])
{
	if (argc < 1)
		usage("missing command");

	if (!strcmp(argv[1], "start")) {

		if (thread_running) {
			printf("sdlog already running\n");
			/* this is not an error */
			exit(0);
		}

		thread_should_exit = false;
		deamon_task = task_spawn("sdlog",
					 SCHED_DEFAULT,
					 SCHED_PRIORITY_DEFAULT - 30,
					 4096,
					 sdlog_thread_main,
					 (argv) ? (const char **)&argv[2] : (const char **)NULL);
		exit(0);
	}

	if (!strcmp(argv[1], "stop")) {
		if (!thread_running) {
			printf("\tsdlog is not started\n");
		}

		thread_should_exit = true;
		exit(0);
	}

	if (!strcmp(argv[1], "status")) {
		if (thread_running) {
			print_sdlog_status();

		} else {
			printf("\tsdlog not started\n");
		}

		exit(0);
	}

	usage("unrecognized command");
	exit(1);
}

int create_logfolder(char *folder_path)
{
	/* make folder on sdcard */
	uint16_t foldernumber = 1; // start with folder 0001
	int mkdir_ret;

	/* look for the next folder that does not exist */
	while (foldernumber < MAX_NO_LOGFOLDER) {
		/* set up file path: e.g. /mnt/sdcard/sensorfile0001.txt */
		sprintf(folder_path, "%s/session%04u", mountpoint, foldernumber);
		mkdir_ret = mkdir(folder_path, S_IRWXU | S_IRWXG | S_IRWXO);
		/* the result is -1 if the folder exists */

		if (mkdir_ret == 0) {
			/* folder does not exist, success */

			/* now copy the Matlab/Octave file */
			char mfile_out[100];
			sprintf(mfile_out, "%s/session%04u/run_to_plot_data.m", mountpoint, foldernumber);
			int ret = file_copy(mfile_in, mfile_out);

			if (!ret) {
				warnx("copied m file to %s", mfile_out);

			} else {
				warnx("failed copying m file from %s to\n %s", mfile_in, mfile_out);
			}

			break;

		} else if (mkdir_ret == -1) {
			/* folder exists already */
			foldernumber++;
			continue;

		} else {
			warn("failed creating new folder");
			return -1;
		}
	}

	if (foldernumber >= MAX_NO_LOGFOLDER) {
		/* we should not end up here, either we have more than MAX_NO_LOGFOLDER on the SD card, or another problem */
		warn("all %d possible folders exist already", MAX_NO_LOGFOLDER);
		return -1;
	}

	return 0;
}


static void *
sdlog_sysvector_write_thread(void *arg)
{
<<<<<<< HEAD
=======
	/* set name */
	prctl(PR_SET_NAME, "sdlog microSD I/O", 0);

>>>>>>> 6f8081b5
	struct sdlog_logbuffer *logbuf = (struct sdlog_logbuffer *)arg;

	int poll_count = 0;
	struct sdlog_sysvector sysvect;
	memset(&sysvect, 0, sizeof(sysvect));

	while (!thread_should_exit) {
<<<<<<< HEAD
		//pthread_mutex..
		if (sdlog_logbuffer_read(logbuf, &sysvect) == OK) {
=======
		
		/* make sure threads are synchronized */
		pthread_mutex_lock(&sysvector_mutex);

		/* only wait if no data is available to process */
		if (sdlog_logbuffer_is_empty(logbuf)) {
			/* blocking wait for new data at this line */
			pthread_cond_wait(&sysvector_cond, &sysvector_mutex);
		}

		/* only quickly load data, do heavy I/O a few lines down */
		int ret = sdlog_logbuffer_read(logbuf, &sysvect);
		/* continue */
		pthread_mutex_unlock(&sysvector_mutex);

		if (ret == OK) {
>>>>>>> 6f8081b5
			sysvector_bytes += write(sysvector_file, (const char *)&sysvect, sizeof(sysvect));
		}

		if (poll_count % 100 == 0) {
			fsync(sysvector_file);
		}

		poll_count++;
<<<<<<< HEAD
		usleep(3000);
=======
>>>>>>> 6f8081b5
	}

	fsync(sysvector_file);

	return OK;
}

pthread_t
sysvector_write_start(struct sdlog_logbuffer *logbuf)
{
	pthread_attr_t receiveloop_attr;
	pthread_attr_init(&receiveloop_attr);

	struct sched_param param;
	/* low priority, as this is expensive disk I/O */
	param.sched_priority = SCHED_PRIORITY_DEFAULT - 40;
	(void)pthread_attr_setschedparam(&receiveloop_attr, &param);

	pthread_attr_setstacksize(&receiveloop_attr, 2048);

	pthread_t thread;
	pthread_create(&thread, &receiveloop_attr, sdlog_sysvector_write_thread, logbuf);
	return thread;
<<<<<<< HEAD
=======

	// XXX we have to destroy the attr at some point
>>>>>>> 6f8081b5
}


int sdlog_thread_main(int argc, char *argv[])
{

	warnx("starting\n");

	if (file_exist(mountpoint) != OK) {
		errx(1, "logging mount point %s not present, exiting.", mountpoint);
	}

	char folder_path[64];

	if (create_logfolder(folder_path))
		errx(1, "unable to create logging folder, exiting.");

	/* create sensorfile */
	int sensorfile = -1;
	int actuator_outputs_file = -1;
	int actuator_controls_file = -1;
	FILE *gpsfile;
	FILE *blackbox_file;
	// FILE *vehiclefile;

	char path_buf[64] = ""; // string to hold the path to the sensorfile

	warnx("logging to directory %s\n", folder_path);

	/* set up file path: e.g. /mnt/sdcard/session0001/sensor_combined.bin */
	sprintf(path_buf, "%s/%s.bin", folder_path, "sensor_combined");

	if (0 == (sensorfile = open(path_buf, O_CREAT | O_WRONLY | O_DSYNC))) {
		errx(1, "opening %s failed.\n", path_buf);
	}

	// /* set up file path: e.g. /mnt/sdcard/session0001/actuator_outputs0.bin */
	// sprintf(path_buf, "%s/%s.bin", folder_path, "actuator_outputs0");
	// if (0 == (actuator_outputs_file = open(path_buf, O_CREAT | O_WRONLY | O_DSYNC))) {
	// 	errx(1, "opening %s failed.\n", path_buf);
	// }

	/* set up file path: e.g. /mnt/sdcard/session0001/actuator_controls0.bin */
	sprintf(path_buf, "%s/%s.bin", folder_path, "sysvector");

	if (0 == (sysvector_file = open(path_buf, O_CREAT | O_WRONLY | O_DSYNC))) {
		errx(1, "opening %s failed.\n", path_buf);
	}

	/* set up file path: e.g. /mnt/sdcard/session0001/actuator_controls0.bin */
	sprintf(path_buf, "%s/%s.bin", folder_path, "actuator_controls0");

	if (0 == (actuator_controls_file = open(path_buf, O_CREAT | O_WRONLY | O_DSYNC))) {
		errx(1, "opening %s failed.\n", path_buf);
	}

	/* set up file path: e.g. /mnt/sdcard/session0001/gps.txt */
	sprintf(path_buf, "%s/%s.txt", folder_path, "gps");

	if (NULL == (gpsfile = fopen(path_buf, "w"))) {
		errx(1, "opening %s failed.\n", path_buf);
	}

	int gpsfile_no = fileno(gpsfile);

	/* set up file path: e.g. /mnt/sdcard/session0001/blackbox.txt */
	sprintf(path_buf, "%s/%s.txt", folder_path, "blackbox");

	if (NULL == (blackbox_file = fopen(path_buf, "w"))) {
		errx(1, "opening %s failed.\n", path_buf);
	}

	int blackbox_file_no = fileno(blackbox_file);

	/* --- IMPORTANT: DEFINE NUMBER OF ORB STRUCTS TO WAIT FOR HERE --- */
	/* number of messages */
	const ssize_t fdsc = 25;
	/* Sanity check variable and index */
	ssize_t fdsc_count = 0;
	/* file descriptors to wait for */
	struct pollfd fds[fdsc];


	struct {
		struct sensor_combined_s raw;
		struct vehicle_attitude_s att;
		struct vehicle_attitude_setpoint_s att_sp;
		struct actuator_outputs_s act_outputs;
		struct actuator_controls_s act_controls;
		struct actuator_controls_effective_s act_controls_effective;
		struct vehicle_command_s cmd;
		struct vehicle_local_position_s local_pos;
		struct vehicle_global_position_s global_pos;
		struct vehicle_gps_position_s gps_pos;
		struct vehicle_vicon_position_s vicon_pos;
		struct optical_flow_s flow;
		struct battery_status_s batt;
		struct differential_pressure_s diff_pressure;
	} buf;
	memset(&buf, 0, sizeof(buf));

	struct {
		int cmd_sub;
		int sensor_sub;
		int att_sub;
		int spa_sub;
		int act_0_sub;
		int controls_0_sub;
		int controls_effective_0_sub;
		int local_pos_sub;
		int global_pos_sub;
		int gps_pos_sub;
		int vicon_pos_sub;
		int flow_sub;
		int batt_sub;
		int diff_pressure_sub;
	} subs;

	/* --- MANAGEMENT - LOGGING COMMAND --- */
	/* subscribe to ORB for sensors raw */
	subs.cmd_sub = orb_subscribe(ORB_ID(vehicle_command));
	fds[fdsc_count].fd = subs.cmd_sub;
	fds[fdsc_count].events = POLLIN;
	fdsc_count++;

	/* --- SENSORS RAW VALUE --- */
	/* subscribe to ORB for sensors raw */
	subs.sensor_sub = orb_subscribe(ORB_ID(sensor_combined));
	fds[fdsc_count].fd = subs.sensor_sub;
	/* rate-limit raw data updates to 200Hz */
	orb_set_interval(subs.sensor_sub, 5);
	fds[fdsc_count].events = POLLIN;
	fdsc_count++;

	/* --- ATTITUDE VALUE --- */
	/* subscribe to ORB for attitude */
	subs.att_sub = orb_subscribe(ORB_ID(vehicle_attitude));
	fds[fdsc_count].fd = subs.att_sub;
	fds[fdsc_count].events = POLLIN;
	fdsc_count++;

	/* --- ATTITUDE SETPOINT VALUE --- */
	/* subscribe to ORB for attitude setpoint */
	/* struct already allocated */
	subs.spa_sub = orb_subscribe(ORB_ID(vehicle_attitude_setpoint));
	fds[fdsc_count].fd = subs.spa_sub;
	fds[fdsc_count].events = POLLIN;
	fdsc_count++;

	/** --- ACTUATOR OUTPUTS --- */
	subs.act_0_sub = orb_subscribe(ORB_ID(actuator_outputs_0));
	fds[fdsc_count].fd = subs.act_0_sub;
	fds[fdsc_count].events = POLLIN;
	fdsc_count++;

	/* --- ACTUATOR CONTROL VALUE --- */
	/* subscribe to ORB for actuator control */
	subs.controls_0_sub = orb_subscribe(ORB_ID_VEHICLE_ATTITUDE_CONTROLS);
	fds[fdsc_count].fd = subs.controls_0_sub;
	fds[fdsc_count].events = POLLIN;
	fdsc_count++;

	/* --- ACTUATOR CONTROL EFFECTIVE VALUE --- */
	/* subscribe to ORB for actuator control */
	subs.controls_effective_0_sub = orb_subscribe(ORB_ID_VEHICLE_ATTITUDE_CONTROLS_EFFECTIVE);
	fds[fdsc_count].fd = subs.controls_effective_0_sub;
	fds[fdsc_count].events = POLLIN;
	fdsc_count++;

	/* --- LOCAL POSITION --- */
	/* subscribe to ORB for local position */
	subs.local_pos_sub = orb_subscribe(ORB_ID(vehicle_local_position));
	fds[fdsc_count].fd = subs.local_pos_sub;
	fds[fdsc_count].events = POLLIN;
	fdsc_count++;

	/* --- GLOBAL POSITION --- */
	/* subscribe to ORB for global position */
	subs.global_pos_sub = orb_subscribe(ORB_ID(vehicle_global_position));
	fds[fdsc_count].fd = subs.global_pos_sub;
	fds[fdsc_count].events = POLLIN;
	fdsc_count++;

	/* --- GPS POSITION --- */
	/* subscribe to ORB for global position */
	subs.gps_pos_sub = orb_subscribe(ORB_ID(vehicle_gps_position));
	fds[fdsc_count].fd = subs.gps_pos_sub;
	fds[fdsc_count].events = POLLIN;
	fdsc_count++;

	/* --- VICON POSITION --- */
	/* subscribe to ORB for vicon position */
	subs.vicon_pos_sub = orb_subscribe(ORB_ID(vehicle_vicon_position));
	fds[fdsc_count].fd = subs.vicon_pos_sub;
	fds[fdsc_count].events = POLLIN;
	fdsc_count++;

	/* --- FLOW measurements --- */
	/* subscribe to ORB for flow measurements */
	subs.flow_sub = orb_subscribe(ORB_ID(optical_flow));
	fds[fdsc_count].fd = subs.flow_sub;
	fds[fdsc_count].events = POLLIN;
	fdsc_count++;

	/* --- BATTERY STATUS --- */
	/* subscribe to ORB for flow measurements */
	subs.batt_sub = orb_subscribe(ORB_ID(battery_status));
	fds[fdsc_count].fd = subs.batt_sub;
	fds[fdsc_count].events = POLLIN;
	fdsc_count++;

	/* --- DIFFERENTIAL PRESSURE --- */
	/* subscribe to ORB for flow measurements */
	subs.diff_pressure_sub = orb_subscribe(ORB_ID(differential_pressure));
	fds[fdsc_count].fd = subs.diff_pressure_sub;
	fds[fdsc_count].events = POLLIN;
	fdsc_count++;

	/* WARNING: If you get the error message below,
	 * then the number of registered messages (fdsc)
	 * differs from the number of messages in the above list.
	 */
	if (fdsc_count > fdsc) {
		warn("WARNING: Not enough space for poll fds allocated. Check %s:%d.\n", __FILE__, __LINE__);
		fdsc_count = fdsc;
	}

	/*
	 * set up poll to block for new data,
	 * wait for a maximum of 1000 ms (1 second)
	 */
	// const int timeout = 1000;

	thread_running = true;

<<<<<<< HEAD
	/* Initialize log buffer with a size of 5 */
	sdlog_logbuffer_init(&lb, 5);
=======
	/* initialize log buffer with a size of 10 */
	sdlog_logbuffer_init(&lb, 10);

	/* initialize thread synchronization */
	pthread_mutex_init(&sysvector_mutex, NULL);
  	pthread_cond_init(&sysvector_cond, NULL);

>>>>>>> 6f8081b5
	/* start logbuffer emptying thread */
	pthread_t sysvector_pthread = sysvector_write_start(&lb);

	starttime = hrt_absolute_time();

	// XXX clock the log for now with the gyro output rate / 2
	struct pollfd gyro_fd;
	gyro_fd.fd = subs.sensor_sub;
	gyro_fd.events = POLLIN;

	/* log every 2nd value (skip one) */
	int skip_value = 0;
	/* track skipping */
	int skip_count = 0;

	while (!thread_should_exit) {

		// XXX only use gyro for now
		int poll_ret = poll(&gyro_fd, 1, 1000);

		// int poll_ret = poll(fds, fdsc_count, timeout);

		/* handle the poll result */
		if (poll_ret == 0) {
			/* XXX this means none of our providers is giving us data - might be an error? */
		} else if (poll_ret < 0) {
			/* XXX this is seriously bad - should be an emergency */
		} else {

			/* always copy sensors raw data into local buffer, since poll flags won't clear else */
			orb_copy(ORB_ID(sensor_combined), subs.sensor_sub, &buf.raw);
			orb_copy(ORB_ID_VEHICLE_ATTITUDE_CONTROLS, subs.controls_0_sub, &buf.act_controls);
			orb_copy(ORB_ID_VEHICLE_ATTITUDE_CONTROLS_EFFECTIVE, subs.controls_effective_0_sub, &buf.act_controls_effective);
			/* copy actuator data into local buffer */
			orb_copy(ORB_ID(actuator_outputs_0), subs.act_0_sub, &buf.act_outputs);
			orb_copy(ORB_ID(vehicle_attitude_setpoint), subs.spa_sub, &buf.att_sp);
			orb_copy(ORB_ID(vehicle_gps_position), subs.gps_pos_sub, &buf.gps_pos);
			orb_copy(ORB_ID(vehicle_local_position), subs.local_pos_sub, &buf.local_pos);
			orb_copy(ORB_ID(vehicle_global_position), subs.global_pos_sub, &buf.global_pos);
			orb_copy(ORB_ID(vehicle_attitude), subs.att_sub, &buf.att);
			orb_copy(ORB_ID(vehicle_vicon_position), subs.vicon_pos_sub, &buf.vicon_pos);
			orb_copy(ORB_ID(optical_flow), subs.flow_sub, &buf.flow);

			if (skip_count < skip_value) {
				skip_count++;
				/* do not log data */
				continue;
			} else {
				/* log data, reset */
				skip_count = 0;
			}

		// 	int ifds = 0;

		// 	if (poll_count % 5000 == 0) {
		// 		fsync(sensorfile);
		// 		fsync(actuator_outputs_file);
		// 		fsync(actuator_controls_file);
		// 		fsync(blackbox_file_no);
		// 	}



		// 	/* --- VEHICLE COMMAND VALUE --- */
		// 	if (fds[ifds++].revents & POLLIN) {
		// 		/* copy command into local buffer */
		// 		orb_copy(ORB_ID(vehicle_command), subs.cmd_sub, &buf.cmd);
		// 		blackbox_file_bytes += fprintf(blackbox_file, "[%10.4f\tVCMD] CMD #%d [%f\t%f\t%f\t%f\t%f\t%f\t%f]\n", hrt_absolute_time()/1000000.0d,
		// 			buf.cmd.command, (double)buf.cmd.param1, (double)buf.cmd.param2, (double)buf.cmd.param3, (double)buf.cmd.param4,
		// 			(double)buf.cmd.param5, (double)buf.cmd.param6, (double)buf.cmd.param7);
		// 	}

		// 	/* --- SENSORS RAW VALUE --- */
		// 	if (fds[ifds++].revents & POLLIN) {

		// 		/* copy sensors raw data into local buffer */
		// 		orb_copy(ORB_ID(sensor_combined), subs.sensor_sub, &buf.raw);
		// 		/* write out */
		// 		sensor_combined_bytes += write(sensorfile, (const char*)&(buf.raw), sizeof(buf.raw));
		// 	}

		// 	/* --- ATTITUDE VALUE --- */
		// 	if (fds[ifds++].revents & POLLIN) {

		// 		/* copy attitude data into local buffer */
		// 		orb_copy(ORB_ID(vehicle_attitude), subs.att_sub, &buf.att);


		// 	}

		// 	/* --- VEHICLE ATTITUDE SETPOINT --- */
		// 	if (fds[ifds++].revents & POLLIN) {
		// 		/* copy local position data into local buffer */
		// 		orb_copy(ORB_ID(vehicle_attitude_setpoint), subs.spa_sub, &buf.att_sp);

		// 	}

		// 	/* --- ACTUATOR OUTPUTS 0 --- */
		// 	if (fds[ifds++].revents & POLLIN) {
		// 		/* copy actuator data into local buffer */
		// 		orb_copy(ORB_ID(actuator_outputs_0), subs.act_0_sub, &buf.act_outputs);
		// 		/* write out */
		// 		// actuator_outputs_bytes += write(actuator_outputs_file, (const char*)&buf.act_outputs, sizeof(buf.act_outputs));
		// 	}

		// 	/* --- ACTUATOR CONTROL --- */
		// 	if (fds[ifds++].revents & POLLIN) {
		// 		orb_copy(ORB_ID_VEHICLE_ATTITUDE_CONTROLS, subs.controls0_sub, &buf.act_controls);
		// 		/* write out */
		// 		actuator_controls_bytes += write(actuator_controls_file, (const char*)&buf.act_controls, sizeof(buf.act_controls));
		// 	}

<<<<<<< HEAD

		/* copy sensors raw data into local buffer */
		orb_copy(ORB_ID(sensor_combined), subs.sensor_sub, &buf.raw);
		orb_copy(ORB_ID_VEHICLE_ATTITUDE_CONTROLS, subs.controls_0_sub, &buf.act_controls);
		orb_copy(ORB_ID_VEHICLE_ATTITUDE_CONTROLS_EFFECTIVE, subs.controls_effective_0_sub, &buf.act_controls_effective);
		/* copy actuator data into local buffer */
		orb_copy(ORB_ID(actuator_outputs_0), subs.act_0_sub, &buf.act_outputs);
		orb_copy(ORB_ID(vehicle_attitude_setpoint), subs.spa_sub, &buf.att_sp);
		orb_copy(ORB_ID(vehicle_gps_position), subs.gps_pos_sub, &buf.gps_pos);
		orb_copy(ORB_ID(vehicle_local_position), subs.local_pos_sub, &buf.local_pos);
		orb_copy(ORB_ID(vehicle_global_position), subs.global_pos_sub, &buf.global_pos);
		orb_copy(ORB_ID(vehicle_attitude), subs.att_sub, &buf.att);
		orb_copy(ORB_ID(vehicle_vicon_position), subs.vicon_pos_sub, &buf.vicon_pos);
		orb_copy(ORB_ID(optical_flow), subs.flow_sub, &buf.flow);
		orb_copy(ORB_ID(differential_pressure), subs.diff_pressure_sub, &buf.diff_pressure);
		orb_copy(ORB_ID(battery_status), subs.batt_sub, &buf.batt);

		struct sdlog_sysvector sysvect = {
			.timestamp = buf.raw.timestamp,
			.gyro = {buf.raw.gyro_rad_s[0], buf.raw.gyro_rad_s[1], buf.raw.gyro_rad_s[2]},
			.accel = {buf.raw.accelerometer_m_s2[0], buf.raw.accelerometer_m_s2[1], buf.raw.accelerometer_m_s2[2]},
			.mag = {buf.raw.magnetometer_ga[0], buf.raw.magnetometer_ga[1], buf.raw.magnetometer_ga[2]},
			.baro = buf.raw.baro_pres_mbar,
			.baro_alt = buf.raw.baro_alt_meter,
			.baro_temp = buf.raw.baro_temp_celcius,
			.control = {buf.act_controls.control[0], buf.act_controls.control[1], buf.act_controls.control[2], buf.act_controls.control[3]},
			.actuators = {
				buf.act_outputs.output[0], buf.act_outputs.output[1], buf.act_outputs.output[2], buf.act_outputs.output[3],
				buf.act_outputs.output[4], buf.act_outputs.output[5], buf.act_outputs.output[6], buf.act_outputs.output[7]
			},
			.vbat = buf.batt.voltage_v,
			.bat_current = buf.batt.current_a,
			.bat_discharged = buf.batt.discharged_mah,
			.adc = {buf.raw.adc_voltage_v[0], buf.raw.adc_voltage_v[1], buf.raw.adc_voltage_v[2]},
			.local_position = {buf.local_pos.x, buf.local_pos.y, buf.local_pos.z},
			.gps_raw_position = {buf.gps_pos.lat, buf.gps_pos.lon, buf.gps_pos.alt},
			.attitude = {buf.att.pitch, buf.att.roll, buf.att.yaw},
			.rotMatrix = {buf.att.R[0][0], buf.att.R[0][1], buf.att.R[0][2], buf.att.R[1][0], buf.att.R[1][1], buf.att.R[1][2], buf.att.R[2][0], buf.att.R[2][1], buf.att.R[2][2]},
			.vicon = {buf.vicon_pos.x, buf.vicon_pos.y, buf.vicon_pos.z, buf.vicon_pos.roll, buf.vicon_pos.pitch, buf.vicon_pos.yaw},
			.control_effective = {buf.act_controls_effective.control_effective[0], buf.act_controls_effective.control_effective[1], buf.act_controls_effective.control_effective[2], buf.act_controls_effective.control_effective[3]},
			.flow = {buf.flow.flow_raw_x, buf.flow.flow_raw_y, buf.flow.flow_comp_x_m, buf.flow.flow_comp_y_m, buf.flow.ground_distance_m, buf.flow.quality},
			.diff_pressure = buf.diff_pressure.differential_pressure_mbar,
			.ind_airspeed = buf.diff_pressure.indicated_airspeed_m_s,
			.true_airspeed = buf.diff_pressure.true_airspeed_m_s
		};

		/* put into buffer for later IO */
		sdlog_logbuffer_write(&lb, &sysvect);
		// XXX notify writing thread through pthread mutex

		usleep(3500);   // roughly 150 Hz
=======
			struct sdlog_sysvector sysvect = {
				.timestamp = buf.raw.timestamp,
				.gyro = {buf.raw.gyro_rad_s[0], buf.raw.gyro_rad_s[1], buf.raw.gyro_rad_s[2]},
				.accel = {buf.raw.accelerometer_m_s2[0], buf.raw.accelerometer_m_s2[1], buf.raw.accelerometer_m_s2[2]},
				.mag = {buf.raw.magnetometer_ga[0], buf.raw.magnetometer_ga[1], buf.raw.magnetometer_ga[2]},
				.baro = buf.raw.baro_pres_mbar,
				.baro_alt = buf.raw.baro_alt_meter,
				.baro_temp = buf.raw.baro_temp_celcius,
				.control = {buf.act_controls.control[0], buf.act_controls.control[1], buf.act_controls.control[2], buf.act_controls.control[3]},
				.actuators = {
					buf.act_outputs.output[0], buf.act_outputs.output[1], buf.act_outputs.output[2], buf.act_outputs.output[3],
					buf.act_outputs.output[4], buf.act_outputs.output[5], buf.act_outputs.output[6], buf.act_outputs.output[7]
				},
				.vbat = 0.0f, /* XXX use battery_status uORB topic */
				.adc = {buf.raw.adc_voltage_v[0], buf.raw.adc_voltage_v[1], buf.raw.adc_voltage_v[2]},
				.local_position = {buf.local_pos.x, buf.local_pos.y, buf.local_pos.z},
				.gps_raw_position = {buf.gps_pos.lat, buf.gps_pos.lon, buf.gps_pos.alt},
				.attitude = {buf.att.pitch, buf.att.roll, buf.att.yaw},
				.rotMatrix = {buf.att.R[0][0], buf.att.R[0][1], buf.att.R[0][2], buf.att.R[1][0], buf.att.R[1][1], buf.att.R[1][2], buf.att.R[2][0], buf.att.R[2][1], buf.att.R[2][2]},
				.vicon = {buf.vicon_pos.x, buf.vicon_pos.y, buf.vicon_pos.z, buf.vicon_pos.roll, buf.vicon_pos.pitch, buf.vicon_pos.yaw},
				.control_effective = {buf.act_controls_effective.control_effective[0], buf.act_controls_effective.control_effective[1], buf.act_controls_effective.control_effective[2], buf.act_controls_effective.control_effective[3]},
				.flow = {buf.flow.flow_raw_x, buf.flow.flow_raw_y, buf.flow.flow_comp_x_m, buf.flow.flow_comp_y_m, buf.flow.ground_distance_m, buf.flow.quality}
				/* XXX add calculated airspeed */
			};

			/* put into buffer for later IO */
			pthread_mutex_lock(&sysvector_mutex);
			sdlog_logbuffer_write(&lb, &sysvect);
			/* signal the other thread new data, but not yet unlock */
			pthread_cond_signal(&sysvector_cond);
			/* unlock, now the writer thread may run */
			pthread_mutex_unlock(&sysvector_mutex);
		}

>>>>>>> 6f8081b5
	}

	print_sdlog_status();

	/* wait for write thread to return */
	(void)pthread_join(sysvector_pthread, NULL);

<<<<<<< HEAD
=======
  	pthread_mutex_destroy(&sysvector_mutex);
  	pthread_cond_destroy(&sysvector_cond);

>>>>>>> 6f8081b5
	warnx("exiting.\n");

	close(sensorfile);
	close(actuator_outputs_file);
	close(actuator_controls_file);
	fclose(gpsfile);
	fclose(blackbox_file);

	thread_running = false;

	return 0;
}

void print_sdlog_status()
{
	unsigned bytes = sysvector_bytes + sensor_combined_bytes + actuator_outputs_bytes + blackbox_file_bytes + actuator_controls_bytes;
	float mebibytes = bytes / 1024.0f / 1024.0f;
	float seconds = ((float)(hrt_absolute_time() - starttime)) / 1000000.0f;

	warnx("wrote %4.2f MiB (average %5.3f MiB/s).\n", (double)mebibytes, (double)(mebibytes / seconds));
}

/**
 * @return 0 if file exists
 */
int file_exist(const char *filename)
{
	struct stat buffer;
	return stat(filename, &buffer);
}

int file_copy(const char *file_old, const char *file_new)
{
	FILE *source, *target;
	source = fopen(file_old, "r");
	int ret = 0;

	if (source == NULL) {
		warnx("failed opening input file to copy");
		return 1;
	}

	target = fopen(file_new, "w");

	if (target == NULL) {
		fclose(source);
		warnx("failed to open output file to copy");
		return 1;
	}

	char buf[128];
	int nread;

	while ((nread = fread(buf, 1, sizeof(buf), source)) > 0) {
		int ret = fwrite(buf, 1, nread, target);

		if (ret <= 0) {
			warnx("error writing file");
			ret = 1;
			break;
		}
	}

	fsync(fileno(target));

	fclose(source);
	fclose(target);

	return ret;
}

<|MERGE_RESOLUTION|>--- conflicted
+++ resolved
@@ -85,13 +85,10 @@
 int sysvector_file = -1;
 struct sdlog_logbuffer lb;
 
-<<<<<<< HEAD
-=======
 /* mutex / condition to synchronize threads */
 pthread_mutex_t sysvector_mutex;
 pthread_cond_t sysvector_cond;
 
->>>>>>> 6f8081b5
 /**
  * System state vector log buffer writing
  */
@@ -257,12 +254,9 @@
 static void *
 sdlog_sysvector_write_thread(void *arg)
 {
-<<<<<<< HEAD
-=======
 	/* set name */
 	prctl(PR_SET_NAME, "sdlog microSD I/O", 0);
 
->>>>>>> 6f8081b5
 	struct sdlog_logbuffer *logbuf = (struct sdlog_logbuffer *)arg;
 
 	int poll_count = 0;
@@ -270,10 +264,6 @@
 	memset(&sysvect, 0, sizeof(sysvect));
 
 	while (!thread_should_exit) {
-<<<<<<< HEAD
-		//pthread_mutex..
-		if (sdlog_logbuffer_read(logbuf, &sysvect) == OK) {
-=======
 		
 		/* make sure threads are synchronized */
 		pthread_mutex_lock(&sysvector_mutex);
@@ -290,7 +280,6 @@
 		pthread_mutex_unlock(&sysvector_mutex);
 
 		if (ret == OK) {
->>>>>>> 6f8081b5
 			sysvector_bytes += write(sysvector_file, (const char *)&sysvect, sizeof(sysvect));
 		}
 
@@ -299,10 +288,6 @@
 		}
 
 		poll_count++;
-<<<<<<< HEAD
-		usleep(3000);
-=======
->>>>>>> 6f8081b5
 	}
 
 	fsync(sysvector_file);
@@ -326,11 +311,8 @@
 	pthread_t thread;
 	pthread_create(&thread, &receiveloop_attr, sdlog_sysvector_write_thread, logbuf);
 	return thread;
-<<<<<<< HEAD
-=======
 
 	// XXX we have to destroy the attr at some point
->>>>>>> 6f8081b5
 }
 
 
@@ -566,10 +548,6 @@
 
 	thread_running = true;
 
-<<<<<<< HEAD
-	/* Initialize log buffer with a size of 5 */
-	sdlog_logbuffer_init(&lb, 5);
-=======
 	/* initialize log buffer with a size of 10 */
 	sdlog_logbuffer_init(&lb, 10);
 
@@ -577,7 +555,6 @@
 	pthread_mutex_init(&sysvector_mutex, NULL);
   	pthread_cond_init(&sysvector_cond, NULL);
 
->>>>>>> 6f8081b5
 	/* start logbuffer emptying thread */
 	pthread_t sysvector_pthread = sysvector_write_start(&lb);
 
@@ -690,59 +667,23 @@
 		// 		actuator_controls_bytes += write(actuator_controls_file, (const char*)&buf.act_controls, sizeof(buf.act_controls));
 		// 	}
 
-<<<<<<< HEAD
-
-		/* copy sensors raw data into local buffer */
-		orb_copy(ORB_ID(sensor_combined), subs.sensor_sub, &buf.raw);
-		orb_copy(ORB_ID_VEHICLE_ATTITUDE_CONTROLS, subs.controls_0_sub, &buf.act_controls);
-		orb_copy(ORB_ID_VEHICLE_ATTITUDE_CONTROLS_EFFECTIVE, subs.controls_effective_0_sub, &buf.act_controls_effective);
-		/* copy actuator data into local buffer */
-		orb_copy(ORB_ID(actuator_outputs_0), subs.act_0_sub, &buf.act_outputs);
-		orb_copy(ORB_ID(vehicle_attitude_setpoint), subs.spa_sub, &buf.att_sp);
-		orb_copy(ORB_ID(vehicle_gps_position), subs.gps_pos_sub, &buf.gps_pos);
-		orb_copy(ORB_ID(vehicle_local_position), subs.local_pos_sub, &buf.local_pos);
-		orb_copy(ORB_ID(vehicle_global_position), subs.global_pos_sub, &buf.global_pos);
-		orb_copy(ORB_ID(vehicle_attitude), subs.att_sub, &buf.att);
-		orb_copy(ORB_ID(vehicle_vicon_position), subs.vicon_pos_sub, &buf.vicon_pos);
-		orb_copy(ORB_ID(optical_flow), subs.flow_sub, &buf.flow);
-		orb_copy(ORB_ID(differential_pressure), subs.diff_pressure_sub, &buf.diff_pressure);
-		orb_copy(ORB_ID(battery_status), subs.batt_sub, &buf.batt);
-
-		struct sdlog_sysvector sysvect = {
-			.timestamp = buf.raw.timestamp,
-			.gyro = {buf.raw.gyro_rad_s[0], buf.raw.gyro_rad_s[1], buf.raw.gyro_rad_s[2]},
-			.accel = {buf.raw.accelerometer_m_s2[0], buf.raw.accelerometer_m_s2[1], buf.raw.accelerometer_m_s2[2]},
-			.mag = {buf.raw.magnetometer_ga[0], buf.raw.magnetometer_ga[1], buf.raw.magnetometer_ga[2]},
-			.baro = buf.raw.baro_pres_mbar,
-			.baro_alt = buf.raw.baro_alt_meter,
-			.baro_temp = buf.raw.baro_temp_celcius,
-			.control = {buf.act_controls.control[0], buf.act_controls.control[1], buf.act_controls.control[2], buf.act_controls.control[3]},
-			.actuators = {
-				buf.act_outputs.output[0], buf.act_outputs.output[1], buf.act_outputs.output[2], buf.act_outputs.output[3],
-				buf.act_outputs.output[4], buf.act_outputs.output[5], buf.act_outputs.output[6], buf.act_outputs.output[7]
-			},
-			.vbat = buf.batt.voltage_v,
-			.bat_current = buf.batt.current_a,
-			.bat_discharged = buf.batt.discharged_mah,
-			.adc = {buf.raw.adc_voltage_v[0], buf.raw.adc_voltage_v[1], buf.raw.adc_voltage_v[2]},
-			.local_position = {buf.local_pos.x, buf.local_pos.y, buf.local_pos.z},
-			.gps_raw_position = {buf.gps_pos.lat, buf.gps_pos.lon, buf.gps_pos.alt},
-			.attitude = {buf.att.pitch, buf.att.roll, buf.att.yaw},
-			.rotMatrix = {buf.att.R[0][0], buf.att.R[0][1], buf.att.R[0][2], buf.att.R[1][0], buf.att.R[1][1], buf.att.R[1][2], buf.att.R[2][0], buf.att.R[2][1], buf.att.R[2][2]},
-			.vicon = {buf.vicon_pos.x, buf.vicon_pos.y, buf.vicon_pos.z, buf.vicon_pos.roll, buf.vicon_pos.pitch, buf.vicon_pos.yaw},
-			.control_effective = {buf.act_controls_effective.control_effective[0], buf.act_controls_effective.control_effective[1], buf.act_controls_effective.control_effective[2], buf.act_controls_effective.control_effective[3]},
-			.flow = {buf.flow.flow_raw_x, buf.flow.flow_raw_y, buf.flow.flow_comp_x_m, buf.flow.flow_comp_y_m, buf.flow.ground_distance_m, buf.flow.quality},
-			.diff_pressure = buf.diff_pressure.differential_pressure_mbar,
-			.ind_airspeed = buf.diff_pressure.indicated_airspeed_m_s,
-			.true_airspeed = buf.diff_pressure.true_airspeed_m_s
-		};
-
-		/* put into buffer for later IO */
-		sdlog_logbuffer_write(&lb, &sysvect);
-		// XXX notify writing thread through pthread mutex
-
-		usleep(3500);   // roughly 150 Hz
-=======
+
+			/* copy sensors raw data into local buffer */
+			orb_copy(ORB_ID(sensor_combined), subs.sensor_sub, &buf.raw);
+			orb_copy(ORB_ID_VEHICLE_ATTITUDE_CONTROLS, subs.controls_0_sub, &buf.act_controls);
+			orb_copy(ORB_ID_VEHICLE_ATTITUDE_CONTROLS_EFFECTIVE, subs.controls_effective_0_sub, &buf.act_controls_effective);
+			/* copy actuator data into local buffer */
+			orb_copy(ORB_ID(actuator_outputs_0), subs.act_0_sub, &buf.act_outputs);
+			orb_copy(ORB_ID(vehicle_attitude_setpoint), subs.spa_sub, &buf.att_sp);
+			orb_copy(ORB_ID(vehicle_gps_position), subs.gps_pos_sub, &buf.gps_pos);
+			orb_copy(ORB_ID(vehicle_local_position), subs.local_pos_sub, &buf.local_pos);
+			orb_copy(ORB_ID(vehicle_global_position), subs.global_pos_sub, &buf.global_pos);
+			orb_copy(ORB_ID(vehicle_attitude), subs.att_sub, &buf.att);
+			orb_copy(ORB_ID(vehicle_vicon_position), subs.vicon_pos_sub, &buf.vicon_pos);
+			orb_copy(ORB_ID(optical_flow), subs.flow_sub, &buf.flow);
+			orb_copy(ORB_ID(differential_pressure), subs.diff_pressure_sub, &buf.diff_pressure);
+			orb_copy(ORB_ID(battery_status), subs.batt_sub, &buf.batt);
+
 			struct sdlog_sysvector sysvect = {
 				.timestamp = buf.raw.timestamp,
 				.gyro = {buf.raw.gyro_rad_s[0], buf.raw.gyro_rad_s[1], buf.raw.gyro_rad_s[2]},
@@ -756,7 +697,9 @@
 					buf.act_outputs.output[0], buf.act_outputs.output[1], buf.act_outputs.output[2], buf.act_outputs.output[3],
 					buf.act_outputs.output[4], buf.act_outputs.output[5], buf.act_outputs.output[6], buf.act_outputs.output[7]
 				},
-				.vbat = 0.0f, /* XXX use battery_status uORB topic */
+				.vbat = buf.batt.voltage_v,
+				.bat_current = buf.batt.current_a,
+				.bat_discharged = buf.batt.discharged_mah,
 				.adc = {buf.raw.adc_voltage_v[0], buf.raw.adc_voltage_v[1], buf.raw.adc_voltage_v[2]},
 				.local_position = {buf.local_pos.x, buf.local_pos.y, buf.local_pos.z},
 				.gps_raw_position = {buf.gps_pos.lat, buf.gps_pos.lon, buf.gps_pos.alt},
@@ -764,8 +707,10 @@
 				.rotMatrix = {buf.att.R[0][0], buf.att.R[0][1], buf.att.R[0][2], buf.att.R[1][0], buf.att.R[1][1], buf.att.R[1][2], buf.att.R[2][0], buf.att.R[2][1], buf.att.R[2][2]},
 				.vicon = {buf.vicon_pos.x, buf.vicon_pos.y, buf.vicon_pos.z, buf.vicon_pos.roll, buf.vicon_pos.pitch, buf.vicon_pos.yaw},
 				.control_effective = {buf.act_controls_effective.control_effective[0], buf.act_controls_effective.control_effective[1], buf.act_controls_effective.control_effective[2], buf.act_controls_effective.control_effective[3]},
-				.flow = {buf.flow.flow_raw_x, buf.flow.flow_raw_y, buf.flow.flow_comp_x_m, buf.flow.flow_comp_y_m, buf.flow.ground_distance_m, buf.flow.quality}
-				/* XXX add calculated airspeed */
+				.flow = {buf.flow.flow_raw_x, buf.flow.flow_raw_y, buf.flow.flow_comp_x_m, buf.flow.flow_comp_y_m, buf.flow.ground_distance_m, buf.flow.quality},
+				.diff_pressure = buf.diff_pressure.differential_pressure_mbar,
+				.ind_airspeed = buf.diff_pressure.indicated_airspeed_m_s,
+				.true_airspeed = buf.diff_pressure.true_airspeed_m_s
 			};
 
 			/* put into buffer for later IO */
@@ -777,7 +722,6 @@
 			pthread_mutex_unlock(&sysvector_mutex);
 		}
 
->>>>>>> 6f8081b5
 	}
 
 	print_sdlog_status();
@@ -785,12 +729,9 @@
 	/* wait for write thread to return */
 	(void)pthread_join(sysvector_pthread, NULL);
 
-<<<<<<< HEAD
-=======
   	pthread_mutex_destroy(&sysvector_mutex);
   	pthread_cond_destroy(&sysvector_cond);
 
->>>>>>> 6f8081b5
 	warnx("exiting.\n");
 
 	close(sensorfile);
